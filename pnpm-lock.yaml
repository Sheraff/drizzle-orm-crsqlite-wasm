lockfileVersion: '9.0'

settings:
  autoInstallPeers: true
  excludeLinksFromLockfile: false

importers:

  .:
    dependencies:
      '@vlcn.io/xplat-api':
        specifier: ^0.15.0
        version: 0.15.0
      drizzle-orm:
<<<<<<< HEAD
        specifier: ^0.43.1
        version: 0.43.1
    devDependencies:
      typescript:
        specifier: ^5.4.3
=======
        specifier: ^0.30.6
        version: 0.30.10
    devDependencies:
      typescript:
        specifier: ^5.8.2
>>>>>>> 31e68748
        version: 5.8.3

packages:

  '@vlcn.io/xplat-api@0.15.0':
    resolution: {integrity: sha512-2/aE7VgI3EbIO5EcJGrskAJuCa2pteY1rWNWfhovFKMERe9NhJdlDMIB1I31X0sN/WC2DnF30RqcdTXNfYyzhQ==}

  comlink@4.4.2:
    resolution: {integrity: sha512-OxGdvBmJuNKSCMO4NTl1L47VRp6xn2wG4F/2hYzB6tiCb709otOxtEYCSvK80PtjODfXXZu8ds+Nw5kVCjqd2g==}

<<<<<<< HEAD
  drizzle-orm@0.43.1:
    resolution: {integrity: sha512-dUcDaZtE/zN4RV/xqGrVSMpnEczxd5cIaoDeor7Zst9wOe/HzC/7eAaulywWGYXdDEc9oBPMjayVEDg0ziTLJA==}
=======
  drizzle-orm@0.30.10:
    resolution: {integrity: sha512-IRy/QmMWw9lAQHpwbUh1b8fcn27S/a9zMIzqea1WNOxK9/4EB8gIo+FZWLiPXzl2n9ixGSv8BhsLZiOppWEwBw==}
>>>>>>> 31e68748
    peerDependencies:
      '@aws-sdk/client-rds-data': '>=3'
      '@cloudflare/workers-types': '>=4'
      '@electric-sql/pglite': '>=0.2.0'
      '@libsql/client': '>=0.10.0'
      '@libsql/client-wasm': '>=0.10.0'
      '@neondatabase/serverless': '>=0.10.0'
      '@op-engineering/op-sqlite': '>=2'
      '@opentelemetry/api': ^1.4.1
      '@planetscale/database': '>=1.13'
      '@prisma/client': '*'
      '@tidbcloud/serverless': '*'
      '@types/better-sqlite3': '*'
      '@types/pg': '*'
      '@types/sql.js': '*'
      '@vercel/postgres': '>=0.8.0'
      '@xata.io/client': '*'
      better-sqlite3: '>=7'
      bun-types: '*'
      expo-sqlite: '>=14.0.0'
      gel: '>=2'
      knex: '*'
      kysely: '*'
      mysql2: '>=2'
      pg: '>=8'
      postgres: '>=3'
      prisma: '*'
      sql.js: '>=1'
      sqlite3: '>=5'
    peerDependenciesMeta:
      '@aws-sdk/client-rds-data':
        optional: true
      '@cloudflare/workers-types':
        optional: true
      '@electric-sql/pglite':
        optional: true
      '@libsql/client':
        optional: true
      '@libsql/client-wasm':
        optional: true
      '@neondatabase/serverless':
        optional: true
      '@op-engineering/op-sqlite':
        optional: true
      '@opentelemetry/api':
        optional: true
      '@planetscale/database':
        optional: true
      '@prisma/client':
        optional: true
      '@tidbcloud/serverless':
        optional: true
      '@types/better-sqlite3':
        optional: true
      '@types/pg':
        optional: true
      '@types/sql.js':
        optional: true
      '@vercel/postgres':
        optional: true
      '@xata.io/client':
        optional: true
      better-sqlite3:
        optional: true
      bun-types:
        optional: true
      expo-sqlite:
        optional: true
      gel:
        optional: true
      knex:
        optional: true
      kysely:
        optional: true
      mysql2:
        optional: true
      pg:
        optional: true
      postgres:
        optional: true
      prisma:
        optional: true
      sql.js:
        optional: true
      sqlite3:
        optional: true

  typescript@5.8.3:
    resolution: {integrity: sha512-p1diW6TqL9L07nNxvRMM7hMMw4c5XOo/1ibL4aAIGmSAt9slTE1Xgw5KWuof2uTOvCg9BY7ZRi+GaF+7sfgPeQ==}
    engines: {node: '>=14.17'}
    hasBin: true

snapshots:

  '@vlcn.io/xplat-api@0.15.0':
    dependencies:
      comlink: 4.4.2

  comlink@4.4.2: {}

<<<<<<< HEAD
  drizzle-orm@0.43.1: {}
=======
  drizzle-orm@0.30.10: {}
>>>>>>> 31e68748

  typescript@5.8.3: {}<|MERGE_RESOLUTION|>--- conflicted
+++ resolved
@@ -12,19 +12,11 @@
         specifier: ^0.15.0
         version: 0.15.0
       drizzle-orm:
-<<<<<<< HEAD
         specifier: ^0.43.1
         version: 0.43.1
     devDependencies:
       typescript:
-        specifier: ^5.4.3
-=======
-        specifier: ^0.30.6
-        version: 0.30.10
-    devDependencies:
-      typescript:
         specifier: ^5.8.2
->>>>>>> 31e68748
         version: 5.8.3
 
 packages:
@@ -35,13 +27,8 @@
   comlink@4.4.2:
     resolution: {integrity: sha512-OxGdvBmJuNKSCMO4NTl1L47VRp6xn2wG4F/2hYzB6tiCb709otOxtEYCSvK80PtjODfXXZu8ds+Nw5kVCjqd2g==}
 
-<<<<<<< HEAD
   drizzle-orm@0.43.1:
     resolution: {integrity: sha512-dUcDaZtE/zN4RV/xqGrVSMpnEczxd5cIaoDeor7Zst9wOe/HzC/7eAaulywWGYXdDEc9oBPMjayVEDg0ziTLJA==}
-=======
-  drizzle-orm@0.30.10:
-    resolution: {integrity: sha512-IRy/QmMWw9lAQHpwbUh1b8fcn27S/a9zMIzqea1WNOxK9/4EB8gIo+FZWLiPXzl2n9ixGSv8BhsLZiOppWEwBw==}
->>>>>>> 31e68748
     peerDependencies:
       '@aws-sdk/client-rds-data': '>=3'
       '@cloudflare/workers-types': '>=4'
@@ -142,10 +129,6 @@
 
   comlink@4.4.2: {}
 
-<<<<<<< HEAD
   drizzle-orm@0.43.1: {}
-=======
-  drizzle-orm@0.30.10: {}
->>>>>>> 31e68748
 
   typescript@5.8.3: {}