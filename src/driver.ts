import { DefaultLogger } from "drizzle-orm/logger"
import {
	createTableRelationsHelpers,
	extractTablesRelationalConfig,
	type RelationalSchemaConfig,
	type TablesRelationalConfig,
} from "drizzle-orm/relations"
import { BaseSQLiteDatabase } from "drizzle-orm/sqlite-core"
import { SQLiteAsyncDialect } from "drizzle-orm/sqlite-core"
import type { DrizzleConfig } from "drizzle-orm/utils"
import { CRSQLiteSession } from "./session.js"
import type { DBAsync } from "@vlcn.io/xplat-api"

export type CRSQLiteDatabase<TSchema extends Record<string, unknown> = Record<string, never>> =
	BaseSQLiteDatabase<"async", void, TSchema>

export function drizzle<TSchema extends Record<string, unknown> = Record<string, never>>(
	client: DBAsync,
	config?: DrizzleConfig<TSchema>
): CRSQLiteDatabase<TSchema> {
	const dialect = new SQLiteAsyncDialect({ casing: config?.casing })
	let logger
	if (config?.logger === true) {
		logger = new DefaultLogger()
	} else if (config?.logger !== false) {
		logger = config?.logger
	}

	let schema: RelationalSchemaConfig<TablesRelationalConfig> | undefined
	if (config?.schema) {
		const tablesConfig = extractTablesRelationalConfig(
			config.schema,
			createTableRelationsHelpers
		)
		schema = {
			fullSchema: config.schema,
			schema: tablesConfig.tables,
			tableNamesMap: tablesConfig.tableNamesMap,
		}
	}

	const session = new CRSQLiteSession(client, dialect, schema, { logger })
<<<<<<< HEAD
=======

>>>>>>> 31e68748
	return new BaseSQLiteDatabase("async", dialect, session, schema) as CRSQLiteDatabase<TSchema>
}<|MERGE_RESOLUTION|>--- conflicted
+++ resolved
@@ -40,9 +40,6 @@
 	}
 
 	const session = new CRSQLiteSession(client, dialect, schema, { logger })
-<<<<<<< HEAD
-=======
 
->>>>>>> 31e68748
 	return new BaseSQLiteDatabase("async", dialect, session, schema) as CRSQLiteDatabase<TSchema>
 }